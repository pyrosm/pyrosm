--- conflicted
+++ resolved
@@ -1,9 +1,5 @@
 import numpy as np
-<<<<<<< HEAD
-import pygeos
-=======
 import pandas as pd
->>>>>>> f532e6ce
 from pyrosm.config import Conf
 from pyrosm.pbfreader import parse_osm_data
 from pyrosm.frames import create_nodes_gdf
@@ -109,12 +105,6 @@
         self._way_records = None
         self._relations = None
 
-<<<<<<< HEAD
-    def _read_pbf(self):
-        nodes, ways, relations, way_tags = parse_osm_data(
-            self.filepath, self.bounding_box, exclude_relations=False
-        )
-=======
         # Timestamp
         self._current_timestamp = None
         self._timestamp_changed = False
@@ -133,20 +123,13 @@
         self._node_coordinates = node_coordinates
 
     def _read_pbf(self, timestamp=None):
-        # PBF reading requires a list of bounding box coordinates
-        if type(self.bounding_box) in self.allowed_bbox_types:
-            bounding_box = self.bounding_box.bounds
-        else:
-            bounding_box = self.bounding_box
-
         # Update current timestamp
         self._set_current_time(timestamp)
->>>>>>> f532e6ce
 
         if self._nodes is None or self._way_records is None:
-            self._get_pbf_elements(bounding_box)
+            self._get_pbf_elements(self.bounding_box)
         elif self._timestamp_changed:
-            self._get_pbf_elements(bounding_box)
+            self._get_pbf_elements(self.bounding_box)
 
         # Once the data has been read update the flag
         self._timestamp_changed = False
