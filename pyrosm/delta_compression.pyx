--- conflicted
+++ resolved
@@ -6,10 +6,6 @@
     lats_deltas = np.zeros(len(data.lat) + 1, dtype=np.int64)
     lats_deltas[1:] = list(data.lat)
     lats = (np.cumsum(lats_deltas)[1:] * node_granularity + lat_offset) / div
-<<<<<<< HEAD
-    # Return 32 bit float (coordinate precision with 7 decimals)
-=======
->>>>>>> 310334f9
     return lats.astype(np.float32)
 
 
@@ -18,26 +14,17 @@
     lons_deltas = np.zeros(len(data.lon) + 1, dtype=np.int64)
     lons_deltas[1:] = list(data.lon)
     lons = (np.cumsum(lons_deltas)[1:] * node_granularity + lon_offset) / div
-<<<<<<< HEAD
-    # Return 32 bit float (coordinate precision with 7 decimals)
-=======
->>>>>>> 310334f9
     return lons.astype(np.float32)
 
 
 cdef delta_decode_id(data):
-    # ID needs to be 64 Bit
-    id_deltas = np.zeros(len(data.id) + 1, dtype=np.uint64)
+    id_deltas = np.zeros(len(data.id) + 1, dtype=np.int64)
     id_deltas[1:] = list(data.id)
     ids = np.cumsum(id_deltas)[1:]
     return ids
 
 
 cdef delta_decode_timestamp(data, timestamp_granularity):
-<<<<<<< HEAD
-    # 32 bit unsigned integer is sufficient
-=======
->>>>>>> 310334f9
     timestamp_deltas = np.zeros(len(data.denseinfo.timestamp) + 1, dtype=np.uint32)
     timestamp_deltas[1:] = list(data.denseinfo.timestamp)
     timestamps = (np.cumsum(timestamp_deltas)[1:]
@@ -46,12 +33,7 @@
 
 
 cdef delta_decode_changeset(data):
-<<<<<<< HEAD
-    # UINT 32 should be enough for Changesets for quite some time still (value between 100-200 million)
-    changeset_deltas = np.zeros(len(data.denseinfo.changeset) + 1, dtype=np.uint32)
-=======
     changeset_deltas = np.zeros(len(data.denseinfo.changeset) + 1, dtype=np.int32)
->>>>>>> 310334f9
     changeset_deltas[1:] = list(data.denseinfo.changeset)
     changesets = np.cumsum(changeset_deltas)[1:]
     return changesets.astype(np.int32)
