--- conflicted
+++ resolved
@@ -45,13 +45,8 @@
  
 ## Roadmap
 
-<<<<<<< HEAD
  - add possibility to optimize memory usage (see #87)
  - add possibility to simplify graph (see #89)
-=======
- - add graph export features
- - add memory optimization
->>>>>>> 601b89b7
  - add possibility to crop PBF and save a subset into new PBF.
  - add Cython specific tests
 
@@ -90,6 +85,169 @@
 Using `pyrosm` is straightforward. See [docs](https://pyrosm.readthedocs.io/en/latest/basics.html) 
 for instructions how to use the library.
 
+To read drivable street networks from OpenStreetMap protobuf file (package includes a small test protobuf file), simply:
+
+### Read street networks
+
+```python
+from pyrosm import OSM
+from pyrosm import get_path
+fp = get_path("test_pbf")
+# Initialize the OSM parser object
+osm = OSM(fp)
+
+# Read all drivable roads
+# =======================
+drive_net = osm.get_network(network_type="driving")
+
+>>> drive_net.head()
+...
+  access bridge  ...        id                                           geometry
+0   None   None  ...   4732994  LINESTRING (26.94310 60.52580, 26.94295 60.525...
+1   None   None  ...   5184588  LINESTRING (26.94778 60.52231, 26.94717 60.522...
+2   None    yes  ...   5184589  LINESTRING (26.94891 60.52181, 26.94778 60.52231)
+3   None   None  ...   5184590  LINESTRING (26.94310 60.52580, 26.94452 60.525...
+4   None   None  ...  22731285  LINESTRING (26.93072 60.52252, 26.93094 60.522...
+
+[5 rows x 14 columns]
+```
+### Read buildings
+
+```python
+# Read all residential and retail buildings
+# =========================================
+from pyrosm import OSM
+from pyrosm import get_path
+fp = get_path("test_pbf")
+# Initialize the OSM parser object
+osm = OSM(fp)
+custom_filter = {'building': ['residential', 'retail']}
+buildings = osm.get_buildings(custom_filter=custom_filter)
+
+>>> buildings.head()
+...
+      building  ...                                           geometry
+0       retail  ...  POLYGON ((26.94511 60.52322, 26.94487 60.52314...
+1       retail  ...  POLYGON ((26.95093 60.53644, 26.95083 60.53642...
+2  residential  ...  POLYGON ((26.96536 60.52540, 26.96528 60.52539...
+3  residential  ...  POLYGON ((26.93920 60.53257, 26.93940 60.53254...
+4  residential  ...  POLYGON ((26.96578 60.52129, 26.96569 60.52137...
+```
+
+### Read Points of Interest
+
+```python
+# Read POIs such as shops and amenities 
+# =====================================
+from pyrosm import OSM
+from pyrosm import get_path
+fp = get_path("test_pbf")
+# Initialize the OSM parser object
+osm = OSM(fp)
+custom_filter = {'amenity': True, 'shop': True }
+pois = osm.get_pois(custom_filter=custom_filter)
+
+>>> pois.head()
+...
+   changeset   timestamp        lon  version  ...  phone  building landuse parking
+0        0.0  1461601534  26.951475        2  ...    NaN       NaN     NaN     NaN
+1        0.0  1310921959  26.945166        3  ...    NaN       NaN     NaN     NaN
+2        0.0  1347308819  26.932177        2  ...    NaN       NaN     NaN     NaN
+3        0.0  1310921960  26.949650        2  ...    NaN       NaN     NaN     NaN
+4        0.0  1307995246  26.959021        1  ...    NaN       NaN     NaN     NaN
+
+[5 rows x 22 columns]
+```   
+
+### Read landuse/natural
+
+```python
+# Read landuse and natural
+# =====================================
+from pyrosm import OSM
+from pyrosm import get_path
+fp = get_path("test_pbf")
+# Initialize the OSM parser object
+osm = OSM(fp)
+landuse = osm.get_landuse()
+natural = osm.get_natural()
+
+>>> natural.head()
+...
+           id   timestamp  changeset  ...                   geometry osm_type  water
+0    29985880  1496174642        0.0  ...  POINT (24.95299 60.17726)     node    NaN
+1   379182204  1511211673        0.0  ...  POINT (24.95300 60.16710)     node    NaN
+2   946524698  1286962007        0.0  ...  POINT (24.94548 60.17759)     node    NaN
+3  1533462976  1408442828        0.0  ...  POINT (24.95214 60.17820)     node    NaN
+4  1533462983  1408442828        0.0  ...  POINT (24.95223 60.17820)     node    NaN
+
+[5 rows x 12 columns]
+```   
+### Read OSM data with custom filter
+
+Pyrosm also allows making custom queries. For example, to parse all transit related OSM elements you can use following approach 
+and create a custom filter combining multiple criteria:
+
+```python
+from pyrosm import OSM
+from pyrosm import get_path
+fp = get_path("helsinki_pbf")
+
+# Initialize the OSM parser object with test data from Helsinki
+osm = OSM(fp)
+
+# Test reading all transit related data (bus, trains, trams, metro etc.)
+# Exclude nodes (not keeping stops, etc.)
+routes = ["bus", "ferry", "railway", "subway", "train", "tram", "trolleybus"]
+rails = ["tramway", "light_rail", "rail", "subway", "tram"]
+bus = ['yes']
+transit = osm.get_data_by_custom_criteria(custom_filter={
+                                        'route': routes,
+                                        'railway': rails,
+                                        'bus': bus,
+                                        'public_transport': True},
+                                        # Keep data matching the criteria above
+                                        filter_type="keep",
+                                        # Do not keep nodes (point data)    
+                                        keep_nodes=False, 
+                                        keep_ways=True, 
+                                        keep_relations=True)
+
+>>> transit.head()
+  bicycle   bus  ...                                           geometry osm_type
+0    None  None  ...  LINESTRING (24.94133 60.17141, 24.94114 60.173...      way
+1    None  None  ...  LINESTRING (24.94024 60.17530, 24.94020 60.175...      way
+2    None  None  ...  LINESTRING (24.94115 60.17597, 24.94092 60.176...      way
+3      no   yes  ...  LINESTRING (24.94271 60.17099, 24.94282 60.17093)      way
+4    None  None  ...  LINESTRING (24.93872 60.16970, 24.93893 60.169...      way
+
+[5 rows x 17 columns]
+```
+
+### Help
+
+To get further information how to use the tool, you can use good old `help`:
+
+```python
+
+help(osm.get_network)
+
+...
+
+Help on method get_network in module pyrosm.pyrosm:
+
+get_network(network_type='walking') method of pyrosm.pyrosm.OSM instance
+    Reads data from OSM file and parses street networks
+    for walking, driving, and cycling.
+    
+    Parameters
+    ----------
+    
+    network_type : str
+        What kind of network to parse. Possible values are: 'walking' | 'cycling' | 'driving' | 'all'.
+
+```
+
 ## Performance
 
 See [docs](https://pyrosm.readthedocs.io/en/latest/benchmarking.html) for more comprehensive benchmarking tests. Reading all drivable roads in Helsinki Region (approx. 85,000 roads) 
